use mongodb::ThreadedClient as _;
use mongodb::db::ThreadedDatabase as _;
use mongodb::coll::options::FindOptions;
use bson::{doc, bson};

use redis::Commands as _;

use cookie::Cookie;
use serde::{Serialize, Deserialize};

use ws::{Handshake, Handler, Sender, Message, CloseCode};
use ws::util::Token;
use mio_extras::timer::Timeout;

use structopt::StructOpt;

use std::str;
use std::mem;
use std::cmp::max;
use std::convert::TryInto;
use std::net::IpAddr;
use std::num::NonZeroU32;
use std::time::Duration;
use std::collections::{HashMap, HashSet};
use std::str::FromStr;
use smallvec::SmallVec;

use std::sync::atomic::{AtomicI32, AtomicU32, Ordering};
use parking_lot::RwLock;
use crossbeam::channel;
use ratelimit_meter::KeyedRateLimiter;

mod model;
mod ipc;
mod util;
mod analysis;

use crate::model::{Flag, GameId, Sri, UserId, Endpoint};
use crate::ipc::{LilaOut, LilaIn};

#[derive(StructOpt, Clone)]
struct Opt {
    /// Binding address of Websocket server
    #[structopt(long = "bind", default_value = "127.0.0.1:9664")]
    bind: String,
    /// URI of redis server
    #[structopt(long = "redis", default_value = "redis://127.0.0.1/")]
    redis: String,
    /// URI of mongodb with security collection
    #[structopt(long = "mongodb", default_value = "mongodb://127.0.0.1/")]
    mongodb: String,
    /// Hard limit for maximum number of simultaneous Websocket connections
    #[structopt(long = "max-connections", default_value = "40000")]
    max_connections: usize,
    /// How many messages to accept, per IP, per 10s
    #[structopt(long = "rate-limiter-credits", default_value = "40")]
    rate_limiter_credits: u32,
}

pub struct RedisIn {
    chan: String,
    msg: String
}

/// Messages we send to Websocket clients.
#[derive(Serialize)]
#[serde(tag = "t", content = "d")]
enum SocketIn<'a> {
    #[serde(rename = "fen")]
    Fen {
        id: &'a GameId,
        fen: &'a str,
        lm: &'a str,
    },
    #[serde(rename = "mlat")]
    MoveLatency(u32),
    #[serde(rename = "opening")]
    Opening(analysis::OpeningResponse),
    #[serde(rename = "destsFailure")]
    DestsFailure,
    #[serde(rename = "dests")]
    Dests(analysis::DestsResponse),
    #[serde(rename = "stepFailure")]
    StepFailure,
    #[serde(rename = "node")]
    Node(Box<analysis::Node>),
}

impl<'a> SocketIn<'a> {
    fn to_json_string(&self) -> String {
        serde_json::to_string(self).expect("serialize for socket")
    }
}

/// Messages we receive from Websocket clients.
#[derive(Deserialize)]
#[serde(tag = "t")]
enum SocketOut {
    #[serde(rename = "p")]
    Ping { #[allow(unused)] l: Option<i32> },
    #[serde(rename = "notified")]
    Notified,
    #[serde(rename = "startWatching")]
    StartWatching {
        #[serde(deserialize_with = "util::space_separated")]
        d: SmallVec<[GameId; 1]>
    },
    #[serde(rename = "moveLat")]
    MoveLatency { d: bool },
    #[serde(rename = "following_onlines")]
    FollowingOnlines,
    #[serde(rename = "opening")]
    Opening {
        d: analysis::GetOpening,
    },
    #[serde(rename = "anaDests")]
    AnaDests {
        d: analysis::GetDests,
    },
    #[serde(rename = "anaMove")]
    AnaMove {
        d: analysis::PlayMove,
    },
    #[serde(rename = "anaDrop")]
    AnaDrop {
        d: analysis::PlayDrop,
    },
    #[serde(rename = "evalGet")]
    EvalGet, // opaque
    #[serde(rename = "evalPut")]
    EvalPut, // opaque
    #[serde(alias = "join")]
    #[serde(alias = "cancel")]
    #[serde(alias = "joinSeek")]
    #[serde(alias = "cancelSeek")]
    #[serde(alias = "idle")]
    #[serde(alias = "poolIn")]
    #[serde(alias = "poolOut")]
    #[serde(alias = "hookIn")]
    #[serde(alias = "hookOut")]
    LobbyMsg, // opaque
    #[serde(alias = "ping")]
    #[serde(alias = "flag")] // round msg?
    UnexpectedMessage,
}

/// Session cookie from Play framework.
#[derive(Debug, Deserialize)]
struct SessionCookie {
    #[serde(rename = "sessionId")]
    session_id: String,
}

/// Query string of Websocket requests.
#[derive(Deserialize, Debug)]
struct QueryString {
    flag: Option<Flag>,
    sri: Sri,
}

/// Timeout that's used to close Websockets after some time of inactivity.
const IDLE_TIMEOUT_TOKEN: Token = Token(1);
const IDLE_TIMEOUT_MS: u64 = 15_000;

/// Sender maps for each endpoint
struct EndpointSenders {
    all: RwLock<Vec<Sender>>,
    by_user: RwLock<HashMap::<UserId, Vec<Sender>>>,
    by_sri: RwLock<HashMap::<Sri, Vec<Sender>>>
}
impl EndpointSenders {
    fn new() -> EndpointSenders {
        EndpointSenders {
            all: RwLock::new(Vec::new()),
            by_user: RwLock::new(HashMap::new()),
            by_sri: RwLock::new(HashMap::new())
        }
    }
}
struct AppEndpoints {
    site: EndpointSenders,
    lobby: EndpointSenders
}
impl AppEndpoints {
    fn new() -> AppEndpoints {
        AppEndpoints {
            site: EndpointSenders::new(),
            lobby: EndpointSenders::new()
        }
    }
    fn by(&self, e: Endpoint) -> &EndpointSenders {
        match e {
            Endpoint::Site => &self.site,
            Endpoint::Lobby => &self.lobby
        }
    }
    // messages sent to the site endpoint also propagate to all others endpoints!
    fn propagate(&self, e: Endpoint) -> Vec<&EndpointSenders> {
        if e == Endpoint::Site {
            vec![&self.site, &self.lobby]
        } else {
            vec![self.by(e)]
        }
    }
}

/// Shared state of this Websocket server.
struct App {
    endpoints: AppEndpoints,
    by_game: RwLock<HashMap::<GameId, Vec<Sender>>>,
    by_id: RwLock<HashMap::<SocketId, UserSocket>>,
    watched_games: RwLock<HashMap<GameId, WatchedGame>>,
    flags: [RwLock<HashSet<Sender>>; 2],
    lags: RwLock<HashMap::<UserId, u32>>, // buffer of user lags, to send several at once
    mlat: AtomicU32,
    round_count: AtomicU32,
    member_count: AtomicU32,
    watching_mlat: RwLock<HashSet<Sender>>,
    redis_sink: channel::Sender<RedisIn>,
    sid_sink: channel::Sender<(SocketId, SessionCookie)>,
    connection_count: AtomicI32, // signed to allow relaxed writes with underflow
}

#[derive(Debug)]
struct WatchedGame {
    fen: String,
    lm: String,
}

impl App {
    fn new(redis_sink: channel::Sender<RedisIn>, sid_sink: channel::Sender<(SocketId, SessionCookie)>) -> App {
        App {
            endpoints: AppEndpoints::new(),
            by_game: RwLock::new(HashMap::new()),
            by_id: RwLock::new(HashMap::new()),
            watched_games: RwLock::new(HashMap::new()),
            flags: [RwLock::new(HashSet::new()), RwLock::new(HashSet::new())],
            lags: RwLock::new(HashMap::new()),
            redis_sink,
            sid_sink,
            connection_count: AtomicI32::new(0),
            mlat: AtomicU32::new(u32::max_value()),
            round_count: AtomicU32::new(0),
            member_count: AtomicU32::new(0),
            watching_mlat: RwLock::new(HashSet::new()),
        }
    }

    fn endpoint(&self, e: Endpoint) -> &EndpointSenders {
        self.endpoints.by(e)
    }

    fn publish(&self, msg: RedisIn) {
        self.redis_sink.send(msg).expect("redis sink");
    }
    fn publish_chan<'a>(&self, chan: String, msg: LilaIn<'a>) {
        self.publish(RedisIn { chan: chan, msg: msg.to_string() })
    }
    fn publish_endpoint<'a>(&self, endpoint: &Endpoint, msg: LilaIn<'a>) {
        self.publish_chan(endpoint.chan_in(), msg)
    }
    fn publish_site<'a>(&self, msg: LilaIn<'a>) {
        self.publish_chan("site-in".to_string(), msg)
    }

    fn received(&self, endpoint: Endpoint, msg: LilaOut) {
        match msg {
            LilaOut::TellUsers { users, payload } => {
                for senders in self.endpoints.propagate(endpoint) {
                    let by_user = senders.by_user.read();
                    for user in &users {
                        if let Some(entry) = by_user.get(&user) {
                            for sender in entry {
                                if let Err(err) = sender.send(Message::text(payload.to_string())) {
                                    log::error!("failed to tell {}: {:?}", user, err);
                                }
                            }
                        }
                    }
                }
            }
            LilaOut::TellAll { payload } => {
                let msg = Message::text(payload.to_string());
                for senders in self.endpoints.propagate(endpoint) {
                    for sender in senders.all.read().iter() {
                        if let Err(err) = sender.send(msg.clone()) {
                            log::error!("failed to send fen: {:?}", err);
                        }
                    }
                }
            }
            LilaOut::Move { game, fen, last_uci } => {
                self.watched_games.write().insert(game.clone(), WatchedGame {
                    fen: fen.to_owned(),
                    lm: last_uci.to_owned()
                });
                let by_game = self.by_game.read();
                if let Some(entry) = by_game.get(&game) {
                    let msg = Message::text(SocketIn::Fen {
                        id: &game,
                        fen,
                        lm: last_uci,
                    }.to_json_string());

                    for sender in entry {
                        if let Err(err) = sender.send(msg.clone()) {
                            log::error!("failed to send fen: {:?}", err);
                        }
                    }
                }
            }
            LilaOut::MoveLatency(mlat) => {
                // Respond with our stats (connection count).
                self.publish_site(LilaIn::Connections(
                        max(0, self.connection_count.load(Ordering::Relaxed)) as u32
                ));
                // publish the buffered lags and clear them
                let mut lags = self.lags.write();
                self.publish(LilaIn::Lags(&lags));
                lags.clear();

                // Update stats.
                self.mlat.store(mlat, Ordering::Relaxed);

                // Update watching clients.
                let msg = SocketIn::MoveLatency(mlat).to_json_string();
                for sender in self.watching_mlat.read().iter() {
                    if let Err(err) = sender.send(msg.clone()) {
                        log::error!("failed to send mlat: {:?}", err);
                    }
                }
            }
            LilaOut::TellFlag { flag, payload } => {
                let watching_flag = self.flags[flag as usize].read();
                let msg = payload.to_string();
                for sender in watching_flag.iter() {
                    if let Err(err) = sender.send(msg.clone()) {
                        log::error!("failed to send to flag ({:?}): {:?}", flag, err);
                    }
                }
            }
            LilaOut::TellSri { sri, payload } => {
                for senders in self.endpoints.propagate(endpoint) {
                    if let Some(entry) = senders.by_sri.read().get(&sri) {
                        for sender in entry {
                            if let Err(err) = sender.send(payload) {
                                log::error!("failed to send to sri: {:?}", err);
                            }
                        }
                    }
                }
            }
            LilaOut::DisconnectUser { uid } => {
                for endpoint_senders in self.endpoints.propagate(endpoint) {
                    let senders = endpoint_senders.by_user.read().get(&uid).cloned();
                    if let Some(senders) = senders {
                        for sender in senders {
                            if let Err(err) = sender.close(CloseCode::Normal) {
                                log::error!("failed to disconnect user: {:?}", err);
                            }
                        }
                    }
                }
            }
            LilaOut::RoundNb(nb) => {
                self.round_count.store(nb, Ordering::Relaxed);
            }
            LilaOut::MemberNb(nb) => {
                self.member_count.store(nb, Ordering::Relaxed);
            }
        }
    }
}

/// A Websocket client connection.
struct Socket {
    app: &'static App,
    socket_id: SocketId,
    endpoint: Option<Endpoint>,
    rate_limiter: KeyedRateLimiter<IpAddr>,
    client_addr: Option<IpAddr>,
    user_agent: Option<String>,
    rate_limited_once: bool,
    sender: Sender,
    watching: HashSet<GameId>,
    flag: Option<Flag>,
    sri: Option<Sri>,
    idle_timeout: Option<Timeout>,
    log_ignore: bool // stop logging errors from this client
}

/// Uniquely identifies a socket connection over the entire runtime of the
/// application.
#[derive(Hash, Eq, PartialEq, Copy, Clone)]
struct SocketId(pub u64);

enum SocketAuth {
    Requested,
    Authenticated(UserId),
    Anonymous,
}

struct UserSocket {
    app: &'static App,
    sender: Sender,
    sri: Sri,
    endpoint: Endpoint,
    auth: SocketAuth,
    pending_notified: bool,
    pending_following_onlines: bool,
}

impl UserSocket {
    fn endpoint_senders(&self) -> &EndpointSenders {
        self.app.endpoint(self.endpoint)
    }
    fn set_user(&mut self, maybe_uid: Option<UserId>) {
        // Connected.
        let auth = match maybe_uid {
            Some(uid) => {
                self.endpoint_senders().by_user.write()
                    .entry(uid.clone())
                    .and_modify(|v| v.push(self.sender.clone()))
                    .or_insert_with(|| {
                        log::debug!("first open: {}", uid);
                        self.publish(LilaIn::Connect(&uid));
                        vec![self.sender.clone()]
                    });

                SocketAuth::Authenticated(uid)
            },
            None => SocketAuth::Anonymous,
        };

        match mem::replace(&mut self.auth, auth) {
            // Disconnected.
            SocketAuth::Authenticated(uid) => {
                let mut by_user = self.app.endpoint(self.endpoint).by_user.write();
                let entry = by_user.get_mut(&uid).expect("uid in by_user");
                let idx = entry.iter().position(|s| s.token() == self.sender.token()).expect("sender in by_user entry");
                entry.swap_remove(idx);

                // Last remaining connection closed.
                if entry.is_empty() {
                    by_user.remove(&uid);
                    log::debug!("last close: {}", uid);
                    self.publish(LilaIn::Disconnect(&uid));
                }
            },
            // Authentication request finished.
            SocketAuth::Requested => {
                if self.pending_notified {
                    self.on_notified();
                }

                if self.pending_following_onlines {
                    self.on_following_onlines();
                }
            },
            SocketAuth::Anonymous => (),
        }
    }

    fn on_ping(&self, lag: u32) {
        if let SocketAuth::Authenticated(ref uid) = self.auth {
<<<<<<< HEAD
            self.publish(LilaIn::Lag(uid, lag));
=======
            self.app.lags.write().insert(uid.clone(), lag);
>>>>>>> 11a8cd69
        }
    }

    fn on_notified(&mut self) {
        self.pending_notified = false;
        match &self.auth {
            SocketAuth::Requested => self.pending_notified = true,
            SocketAuth::Authenticated(uid) => self.publish(LilaIn::Notified(uid)),
            SocketAuth::Anonymous => log::warn!("anon notified"),
        }
    }

    fn on_following_onlines(&mut self) {
        self.pending_following_onlines = false;
        match &self.auth {
            SocketAuth::Requested => self.pending_following_onlines = true,
            SocketAuth::Authenticated(uid) => self.publish(LilaIn::Friends(uid)),
            SocketAuth::Anonymous => log::debug!("anon following_onlines"),
        }
    }

    fn user_id(&self) -> Option<&UserId> {
        match self.auth {
            SocketAuth::Authenticated(ref uid) => Some(uid),
            _ => None,
        }
    }

    fn publish<'a>(&self, msg: LilaIn<'a>) {
        self.app.publish_endpoint(&self.endpoint, msg)
    }

    fn maybe_send_connect_sri(&self) {
        if self.endpoint.send_connect_sri() {
            self.publish(LilaIn::ConnectSri(&self.sri, self.user_id()))
        }
    }
}

impl Handler for Socket {
    fn on_open(&mut self, handshake: Handshake) -> ws::Result<()> {
        // Update connection count.
        self.app.connection_count.fetch_add(1, Ordering::Relaxed);

        // Get client address.
        self.client_addr = handshake.request.client_addr()?.and_then(|ip| ip.parse().ok());

        // Get user agent.
        self.user_agent = handshake.request.header("user-agent")
            .and_then(|h| str::from_utf8(h).ok())
            .map(|h| h.to_owned());

        // Parse session cookie.
        let maybe_cookie = handshake.request.header("cookie")
            .and_then(|h| str::from_utf8(h).ok())
            .and_then(|h| {
                h.split(';')
                    .map(|p| p.trim())
                    .find(|p| p.starts_with("lila2="))
            })
        .and_then(|h| Cookie::parse(h).ok())
            .and_then(|c| {
                let s = c.value();
                let idx = s.find('-').map_or(0, |n| n + 1);
                serde_urlencoded::from_str::<SessionCookie>(&s[idx..]).ok()
            });

        // Parse query string.
        let mut uri = handshake.request.resource().splitn(2, '?');
        if let (path, Some(query_string)) = (uri.next().unwrap(), uri.next()) {
            match Endpoint::from_str(path) {
                Ok(endpoint) => {
                    self.endpoint = Some(endpoint);
                    let endpoint_senders = self.app.endpoint(endpoint);
                    match serde_urlencoded::from_str::<QueryString>(query_string) {
                        Ok(QueryString { flag, sri }) => {
                            let auth = if maybe_cookie.is_some() { SocketAuth::Requested } else { SocketAuth::Anonymous };
                            // Update by_id.
                            self.app.by_id.write().insert(self.socket_id, UserSocket {
                                app: self.app,
                                sri: sri.clone(),
                                endpoint: endpoint,
                                auth: auth,
                                pending_notified: false,
                                pending_following_onlines: false,
                                sender: self.sender.clone(),
                            });
                            // get a ref to the user_socket even tho I just created it...
                            // dunno how to make that right
                            let sockets = self.app.by_id.read();
                            let user_socket = sockets.get(&self.socket_id).expect("user socket");

                            // Request authentication.
                            if let Some(cookie) = maybe_cookie {
                                self.app.sid_sink.send((self.socket_id, cookie)).expect("auth request");
                            } else {
                                user_socket.maybe_send_connect_sri();
                            }

                            // Subscribe to flag.
                            self.flag = flag;
                            if let Some(flag) = flag {
                                self.app.flags[flag as usize].write().insert(self.sender.clone());
                            }

                            // Add sri.
                            self.sri = Some(sri.clone());
                            endpoint_senders.by_sri.write()
                                .entry(sri)
                                .and_modify(|v| v.push(self.sender.clone()))
                                .or_insert_with(|| vec![self.sender.clone()]);

                            // Add all.
                            endpoint_senders.all.write().push(self.sender.clone());
                        },
                        Err(err) => {
                            log::warn!("invalid query string ({:?}): {}", err, query_string);
                        }
                    }
                },
                Err(err) => {
                    log::warn!("invalid path ({:?}): {}", err, path);
                }
            }
        }

        // Start idle timeout.
        self.sender.timeout(IDLE_TIMEOUT_MS, IDLE_TIMEOUT_TOKEN)
    }

    fn on_close(&mut self, _: CloseCode, _: &str) {
        // Update connection count. (Due to relaxed ordering this can
        // temporarily be less than 0).
        self.app.connection_count.fetch_sub(1, Ordering::Relaxed);

        // Clear timeout.
        if let Some(timeout) = self.idle_timeout.take() {
            if let Err(err) = self.sender.cancel(timeout) {
                log::error!("failed to clear timeout: {:?}", err);
            }
        }

        // Update by_id.
        let mut user_socket = self.app.by_id.write().remove(&self.socket_id).expect("user socket");
        user_socket.set_user(None);

        let endpoint_senders = user_socket.endpoint_senders();

        // Update by_sri.
        if let Some(sri) = self.sri.take() {
            let mut by_sri = endpoint_senders.by_sri.write();
            let senders = by_sri.get_mut(&sri).expect("sri in by_sri");
            let our_token = self.sender.token();
            let idx = senders.iter().position(|s| s.token() == our_token).expect("sender in senders");
            senders.swap_remove(idx);
            if senders.is_empty() {
                by_sri.remove(&sri);
            }
        }

        // Update by_game.
        let mut by_game = self.app.by_game.write();
        let our_token = self.sender.token();
        for game in self.watching.drain() {
            let watchers = by_game.get_mut(&game).expect("game in by_game");
            let idx = watchers.iter().position(|s| s.token() == our_token).expect("sender in watchers");
            watchers.swap_remove(idx);
            if watchers.is_empty() {
                by_game.remove(&game);
                self.app.watched_games.write().remove(&game);
                log::debug!("no more watchers for {:?}", game);
                user_socket.publish(LilaIn::Unwatch(&game));
            }
        }

        // Unsubscribe from flag.
        if let Some(flag) = self.flag.take() {
            self.app.flags[flag as usize].write().remove(&self.sender);
        }

        // Maybe tell lila
        if user_socket.endpoint.send_connect_sri() {
            user_socket.publish(LilaIn::DisconnectSri(&user_socket.sri));
        }
    }

    fn on_message(&mut self, msg: Message) -> ws::Result<()> {
        if let Some(client_addr) = self.client_addr {
            if self.rate_limiter.check(client_addr).is_err() {
                if !mem::replace(&mut self.rate_limited_once, true) {
                    log::warn!("socket of client {} rate limited (will log only once)", client_addr);
                }
                return Ok(()); // ignore message
            }
        }

        self.sender.timeout(IDLE_TIMEOUT_MS, IDLE_TIMEOUT_TOKEN)?;

        // Fast path for ping.
        let msg = msg.as_text()?;
        if msg == "null" {
            match self.endpoint {
                Some(Endpoint::Lobby) => {
                    let res = format!(r#"{{"t":"n","r":{},"d":{}}}"#,
                                      self.app.round_count.load(Ordering::Relaxed),
                                      self.app.member_count.load(Ordering::Relaxed)
                    );
                    return self.sender.send(Message::text(res));
                }
                _ => {
                    return self.sender.send(Message::text("0"));
                }
            }
        }

        // Limit message size.
        if msg.len() > 2048 {
            log::warn!("very long message ({} bytes): {}", msg.len(), msg);
            return self.sender.close(CloseCode::Size);
        } else if msg.len() > 1024 {
            log::info!("long message ({} bytes): {}", msg.len(), msg);
        }

        match serde_json::from_str(msg) {
            Ok(SocketOut::Ping { l }) => {
                if let Some(lag) = l {
                    if let Ok(lag) = lag.try_into() {
                        self.app.by_id.read().get(&self.socket_id).expect("user socket").on_ping(lag);
                    } else {
                        log::warn!("negative lag: {}, user-agent: {:?}", lag, self.user_agent);
                    }
                }
                self.sender.send(Message::text("0"))
            }
            Ok(SocketOut::Notified) => {
                let mut write_guard = self.app.by_id.write();
                write_guard.get_mut(&self.socket_id)
                    .expect("user socket")
                    .on_notified();
                Ok(())
            }
            Ok(SocketOut::FollowingOnlines) => {
                let mut write_guard = self.app.by_id.write();
                write_guard.get_mut(&self.socket_id)
                    .expect("user socket")
                    .on_following_onlines();
                Ok(())
            }
            Ok(SocketOut::StartWatching { d }) => {
                for game in d {
                    if self.watching.insert(game.clone()) {

                        // If cached, send current game state immediately.
                        if let Some(state) = self.app.watched_games.read().get(&game) {
                            self.sender.send(SocketIn::Fen {
                                id: &game,
                                fen: &state.fen,
                                lm: &state.lm,
                            }.to_json_string())?;
                        }

                        // Subscribe to updates.
                        self.app.by_game.write()
                            .entry(game.clone())
                            .and_modify(|v| {
                                v.push(self.sender.clone());
                                log::debug!("also watching {:?} ({} watchers)", game, v.len());
                            })
                        .or_insert_with(|| {
                            log::debug!("start watching: {:?}", game);
                            self.app.publish_site(LilaIn::Watch(&game));
                            vec![self.sender.clone()]
                        });
                    }
                }
                if self.watching.len() > 20 {
                    log::info!("client is watching many games: {}", self.watching.len());
                }
                Ok(())
            },
            Ok(SocketOut::MoveLatency { d }) => {
                let mut watching_mlat = self.app.watching_mlat.write();
                if d {
                    if watching_mlat.insert(self.sender.clone()) {
                        self.sender.send(SocketIn::MoveLatency(
                                self.app.mlat.load(Ordering::Relaxed)
                        ).to_json_string())?;
                    }
                } else {
                    watching_mlat.remove(&self.sender);
                }
                Ok(())
            },
            Ok(SocketOut::Opening { d }) => {
                if let Some(response) = d.respond() {
                    self.sender.send(SocketIn::Opening(response).to_json_string())?;
                }
                Ok(())
            }
            Ok(SocketOut::AnaDests { d }) => {
                self.sender.send(match d.respond() {
                    Ok(res) => SocketIn::Dests(res),
                    Err(err) => {
                        log::warn!("analysis dests failure {:?}: {}", err, msg);
                        SocketIn::DestsFailure
                    },
                }.to_json_string())
            }
            Ok(SocketOut::AnaMove { d }) => {
                self.sender.send(match analysis::PlayStep::from(d).respond() {
                    Ok(res) => SocketIn::Node(Box::new(res)),
                    Err(err) => {
                        log::warn!("analysis step failure {:?}: {}", err, msg);
                        SocketIn::StepFailure
                    }
                }.to_json_string())
            }
            Ok(SocketOut::AnaDrop { d }) => {
                self.sender.send(match analysis::PlayStep::from(d).respond() {
                    Ok(res) => SocketIn::Node(Box::new(res)),
                    Err(err) => {
                        log::warn!("analysis step failure {:?}: {}", err, msg);
                        SocketIn::StepFailure
                    }
                }.to_json_string())
            }
            Ok(SocketOut::EvalGet) | Ok(SocketOut::EvalPut) => {
                if let Some(ref sri) = self.sri {
                    let by_id = self.app.by_id.read();
                    let user_socket = by_id.get(&self.socket_id).expect("user socket");
                    user_socket.publish(LilaIn::TellSri(sri, user_socket.user_id(), msg));
                } else {
                    log::warn!("sri required for: {}", msg);
                }
                Ok(())
            }
            Ok(SocketOut::UnexpectedMessage) => {
                if !mem::replace(&mut self.log_ignore, true) {
                    log::warn!("unexpected message (ua: {:?}): {}", self.user_agent, msg);
                }
                Ok(())
            }
            // lobby forwarded messages
            // these don't need to send the userId
            // TODO remove it
            Ok(SocketOut::LobbyMsg) => {
                if let Some(ref sri) = self.sri {
                    let by_id = self.app.by_id.read();
                    let socket = by_id.get(&self.socket_id).expect("user socket");
                    socket.publish(LilaIn::TellSri(sri, socket.user_id(), msg));
                } else {
                    log::warn!("sri required for: {}", msg);
                }
                Ok(())
            }
            Err(err) => {
                log::warn!("protocol violation of client (ua: {:?}): ({:?}): {}", self.user_agent, err, msg);
                self.sender.close(CloseCode::Protocol)
            }
        }
    }

    fn on_new_timeout(&mut self, event: Token, timeout: Timeout) -> ws::Result<()> {
        assert_eq!(event, IDLE_TIMEOUT_TOKEN);
        if let Some(old_timeout) = self.idle_timeout.take() {
            self.sender.cancel(old_timeout)?;
        }
        self.idle_timeout = Some(timeout);
        Ok(())
    }

    fn on_timeout(&mut self, event: Token) -> ws::Result<()> {
        assert_eq!(event, IDLE_TIMEOUT_TOKEN);
        log::debug!("closing socket due to timeout");
        self.sender.close(CloseCode::Away)
    }
}

fn main() {
    env_logger::init();

    crossbeam::scope(|s| {
        let opt = Opt::from_args();

        let (redis_sink, redis_recv) = channel::unbounded();
        let (sid_sink, sid_recv) = channel::unbounded();
        let app: &'static App = Box::leak(Box::new(App::new(redis_sink, sid_sink)));

        let rate_limiter = KeyedRateLimiter::<IpAddr>::new(
            NonZeroU32::new(opt.rate_limiter_credits).expect("non-zero credits"),
            Duration::from_secs(10));

        // Clear connections and subscriptions from previous process.
        for endpoint in Endpoint::all() {
            app.publish_endpoint(&endpoint, LilaIn::DisconnectAll);
        }

        // Thread for outgoing messages to lila.
        let opt_inner = opt.clone();
        s.builder().name("redis sink".to_owned()).spawn(move |_| {
            let redis = redis::Client::open(opt_inner.redis.as_str())
                .expect("redis open for publish")
                .get_connection()
                .expect("redis connection for publish");

            loop {
                let RedisIn { chan, msg } = redis_recv.recv().expect("redis recv");
                log::trace!("{}: {}", chan, msg);
                let ret: u32 = redis.publish(chan, msg).expect("redis publish");
                if ret == 0 {
                    log::error!("lila missed a message");
                }
            }
        }).unwrap();

        // Thread for session id lookups.
        let opt_inner = opt.clone();
        s.builder().name("session lookup".to_owned()).spawn(move |_| {
            let session_store = mongodb::Client::with_uri(opt_inner.mongodb.as_str())
                .expect("mongodb connect")
                .db("lichess")
                .collection("security");

            loop {
                let (socket_id, cookie) = sid_recv.recv().expect("socket id recv");

                let query = doc! { "_id": &cookie.session_id, "up": true, };
                let mut opts = FindOptions::new();
                opts.projection = Some(doc! { "user": true });

                let maybe_uid = match session_store.find_one(Some(query), Some(opts)) {
                    Ok(Some(doc)) => doc.get_str("user").ok().and_then(|s| UserId::new(s).ok()),
                    Ok(None) => {
                        log::debug!("session store does not have sid: {}", cookie.session_id);
                        None
                    },
                    Err(err) => {
                        log::error!("session store query failed: {:?}", err);
                        None
                    },
                };

                let mut write_guard = app.by_id.write();
                if let Some(user_socket) = write_guard.get_mut(&socket_id) {
                    user_socket.set_user(maybe_uid.clone());
                    user_socket.maybe_send_connect_sri();
                }
            }
        }).unwrap();

        // Thread for incoming messages from lila.
        let opt_inner = opt.clone();
        let rate_limiter_inner = rate_limiter.clone();
        s.builder().name("redis source".to_owned()).spawn(move |_| {
            let mut rate_limiter = rate_limiter_inner;

            let mut redis = redis::Client::open(opt_inner.redis.as_str())
                .expect("redis open for subscribe")
                .get_connection()
                .expect("redis connection for subscribe");

            let mut incoming = redis.as_pubsub();
            incoming.subscribe("site-out").expect("subscribe site-out");
            incoming.subscribe("lobby-out").expect("subscribe lobby-out");

            loop {
                let m = incoming.get_message().expect("get message");
                let msg = m
                    .get_payload::<String>()
                    .expect("get payload");
                let endpoint = Endpoint::by_chan(m.get_channel_name());

                match LilaOut::parse(&msg) {
                    Ok(msg) => {
                        // Abuse this message as a tick, and stop tracking
                        // IPs not seen for 60 seconds.
                        if let LilaOut::MoveLatency(_) = msg {
                            rate_limiter.cleanup(Duration::from_secs(60));
                        }

                        app.received(endpoint, msg);
                    },
                    Err(_) => log::error!("invalid message from lila: {}", msg),
                }
            }
        }).unwrap();

        // Start websocket server.
        let mut settings = ws::Settings::default();
        settings.max_connections = opt.max_connections;
        settings.queue_size = 10;
        settings.tcp_nodelay = true;
        settings.in_buffer_grow = false;

        let mut socket_id = 0;

        let server = ws::Builder::new()
            .with_settings(settings)
            .build(move |sender| {
                socket_id += 1;
                Socket {
                    app,
                    sender,
                    endpoint: None, // set during handshake
                    rate_limiter: rate_limiter.clone(),
                    socket_id: SocketId(socket_id),
                    client_addr: None, // set during handshake
                    user_agent: None, // set during handshake
                    rate_limited_once: false,
                    sri: None, // set during handshake
                    flag: None, // set during handshake
                    watching: HashSet::new(),
                    idle_timeout: None, // set during handshake
                    log_ignore: false
                }
            })
        .expect("valid settings");

        server.listen(&opt.bind).expect("ws listen");
    }).expect("scope");
}<|MERGE_RESOLUTION|>--- conflicted
+++ resolved
@@ -463,11 +463,7 @@
 
     fn on_ping(&self, lag: u32) {
         if let SocketAuth::Authenticated(ref uid) = self.auth {
-<<<<<<< HEAD
-            self.publish(LilaIn::Lag(uid, lag));
-=======
             self.app.lags.write().insert(uid.clone(), lag);
->>>>>>> 11a8cd69
         }
     }
 
